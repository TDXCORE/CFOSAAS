--- conflicted
+++ resolved
@@ -16,11 +16,7 @@
   return (
     <div
       className={cn(
-<<<<<<< HEAD
-        'site-header bg-background/80 dark:bg-background/50 sticky top-0 z-10 w-full py-2 backdrop-blur-md',
-=======
         'site-header bg-background/80 dark:bg-background/50 sticky top-0 z-10 w-full py-1 backdrop-blur-md',
->>>>>>> f8fda555
         className,
       )}
       {...props}
