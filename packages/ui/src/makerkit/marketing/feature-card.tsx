import React from 'react';

import { cn } from '../../lib/utils';
import { CardDescription, CardHeader, CardTitle } from '../../shadcn/card';

interface FeatureCardProps extends React.HTMLAttributes<HTMLDivElement> {
  label: string;
  description: string;
}

export const FeatureCard: React.FC<FeatureCardProps> = ({
  className,
  label,
  description,
  ...props
}) => {
  return (
<<<<<<< HEAD
    <div
      className={cn(
        'dark:ring-primary/10 rounded-3xl p-2 ring-2 ring-gray-100',
        className,
      )}
      {...props}
    >
      <CardHeader>
        <CardTitle className="text-xl font-semibold">{label}</CardTitle>
        <CardDescription className="text-muted-foreground max-w-xs text-sm font-semibold tracking-tight">
=======
    <div className={cn('rounded-xl border p-4', className)} {...props}>
      <CardHeader>
        <CardTitle className="text-xl font-medium">{label}</CardTitle>

        <CardDescription className="text-muted-foreground max-w-xs text-sm font-normal">
>>>>>>> f8fda555
          {description}
        </CardDescription>
      </CardHeader>
    </div>
  );
};<|MERGE_RESOLUTION|>--- conflicted
+++ resolved
@@ -15,24 +15,11 @@
   ...props
 }) => {
   return (
-<<<<<<< HEAD
-    <div
-      className={cn(
-        'dark:ring-primary/10 rounded-3xl p-2 ring-2 ring-gray-100',
-        className,
-      )}
-      {...props}
-    >
-      <CardHeader>
-        <CardTitle className="text-xl font-semibold">{label}</CardTitle>
-        <CardDescription className="text-muted-foreground max-w-xs text-sm font-semibold tracking-tight">
-=======
     <div className={cn('rounded-xl border p-4', className)} {...props}>
       <CardHeader>
         <CardTitle className="text-xl font-medium">{label}</CardTitle>
 
         <CardDescription className="text-muted-foreground max-w-xs text-sm font-normal">
->>>>>>> f8fda555
           {description}
         </CardDescription>
       </CardHeader>
