'use client';

import type { FormEvent, MouseEventHandler } from 'react';
import { useCallback, useEffect, useRef, useState } from 'react';

import Image from 'next/image';

import { UploadCloud, X } from 'lucide-react';

import { cn } from '../lib/utils';
import { Button } from '../shadcn/button';
import { Label } from '../shadcn/label';
import { If } from './if';

type Props = Omit<React.InputHTMLAttributes<unknown>, 'value'> & {
  image?: string | null;
  onClear?: () => void;
  onValueChange?: (props: { image: string; file: File }) => void;
  visible?: boolean;
} & React.ComponentPropsWithRef<'input'>;

const IMAGE_SIZE = 22;

export const ImageUploadInput =
  function ImageUploadInputComponent({
    children,
    image,
    onClear,
    onInput,
    onValueChange,
    ref: forwardedRef,
    visible = true,
    ...props
  }: React.PropsWithChildren<Props>) {
    const localRef = useRef<HTMLInputElement>(null);

    const [state, setState] = useState({
      image,
      fileName: '',
    });

    const onInputChange = useCallback(
      (e: FormEvent<HTMLInputElement>) => {
        e.preventDefault();

        const files = e.currentTarget.files;

        if (files?.length) {
          const file = files[0];

          if (!file) {
            return;
          }

          const data = URL.createObjectURL(file);

          setState({
            image: data,
            fileName: file.name,
          });

          if (onValueChange) {
            onValueChange({
              image: data,
              file,
            });
          }
        }

        if (onInput) {
          onInput(e);
        }
      },
      [onInput, onValueChange],
    );

    const onRemove = useCallback(() => {
      setState({
        image: '',
        fileName: '',
      });

      if (localRef.current) {
        localRef.current.value = '';
      }

      if (onClear) {
        onClear();
      }
    }, [onClear]);

    const imageRemoved: MouseEventHandler = useCallback(
      (e) => {
        e.preventDefault();

        onRemove();
      },
      [onRemove],
    );

    const setRef = useCallback(
      (input: HTMLInputElement) => {
        localRef.current = input;

        if (typeof forwardedRef === 'function') {
          forwardedRef(localRef.current);
        }
      },
      [forwardedRef],
    );

    useEffect(() => {
      setState((state) => ({ ...state, image }));
    }, [image]);

    useEffect(() => {
      if (!image) {
        onRemove();
      }
    }, [image, onRemove]);

    const Input = () => (
      <input
        {...props}
        className={cn('hidden', props.className)}
        ref={setRef}
        type={'file'}
        onInput={onInputChange}
        accept="image/*"
        aria-labelledby={'image-upload-input'}
      />
    );

    if (!visible) {
      return <Input />;
    }

    return (
      <label
        id={'image-upload-input'}
<<<<<<< HEAD
        className={`border-input bg-background ring-primary ring-offset-background placeholder:text-muted-foreground focus-visible:ring-ring relative flex h-10 w-full cursor-pointer rounded-md border border-dashed px-3 py-2 text-sm ring-offset-2 transition-all outline-none file:border-0 file:bg-transparent file:text-sm file:font-medium focus:ring-2 focus-visible:ring-2 focus-visible:ring-offset-2 focus-visible:outline-none disabled:cursor-not-allowed disabled:opacity-50`}
=======
        className={`border-input bg-background ring-primary ring-offset-background placeholder:text-muted-foreground focus-visible:ring-ring relative flex h-10 w-full cursor-pointer rounded-md border border-dashed px-3 py-2 text-sm ring-offset-2 outline-hidden transition-all file:border-0 file:bg-transparent file:text-sm file:font-medium focus:ring-2 focus-visible:ring-2 focus-visible:ring-offset-2 focus-visible:outline-hidden disabled:cursor-not-allowed disabled:opacity-50`}
>>>>>>> f8fda555
      >
        <Input />

        <div className={'flex items-center space-x-4'}>
          <div className={'flex'}>
            <If condition={!state.image}>
              <UploadCloud className={'text-muted-foreground h-5'} />
            </If>

            <If condition={state.image}>
              <Image
                loading={'lazy'}
                style={{
                  width: IMAGE_SIZE,
                  height: IMAGE_SIZE,
                }}
                className={'object-contain'}
                width={IMAGE_SIZE}
                height={IMAGE_SIZE}
                src={state.image!}
                alt={props.alt ?? ''}
              />
            </If>
          </div>

          <If condition={!state.image}>
            <div className={'flex flex-auto'}>
              <Label className={'cursor-pointer text-xs'}>{children}</Label>
            </div>
          </If>

          <If condition={state.image}>
            <div className={'flex flex-auto'}>
              <If
                condition={state.fileName}
                fallback={
                  <Label className={'cursor-pointer truncate text-xs'}>
                    {children}
                  </Label>
                }
              >
                <Label className={'truncate text-xs'}>{state.fileName}</Label>
              </If>
            </div>
          </If>

          <If condition={state.image}>
            <Button
              size={'icon'}
              className={'h-5! w-5!'}
              onClick={imageRemoved}
            >
              <X className="h-4" />
            </Button>
          </If>
        </div>
      </label>
    );
  };<|MERGE_RESOLUTION|>--- conflicted
+++ resolved
@@ -21,184 +21,175 @@
 
 const IMAGE_SIZE = 22;
 
-export const ImageUploadInput =
-  function ImageUploadInputComponent({
-    children,
+export const ImageUploadInput = function ImageUploadInputComponent({
+  children,
+  image,
+  onClear,
+  onInput,
+  onValueChange,
+  ref: forwardedRef,
+  visible = true,
+  ...props
+}: React.PropsWithChildren<Props>) {
+  const localRef = useRef<HTMLInputElement>(null);
+
+  const [state, setState] = useState({
     image,
-    onClear,
-    onInput,
-    onValueChange,
-    ref: forwardedRef,
-    visible = true,
-    ...props
-  }: React.PropsWithChildren<Props>) {
-    const localRef = useRef<HTMLInputElement>(null);
+    fileName: '',
+  });
 
-    const [state, setState] = useState({
-      image,
+  const onInputChange = useCallback(
+    (e: FormEvent<HTMLInputElement>) => {
+      e.preventDefault();
+
+      const files = e.currentTarget.files;
+
+      if (files?.length) {
+        const file = files[0];
+
+        if (!file) {
+          return;
+        }
+
+        const data = URL.createObjectURL(file);
+
+        setState({
+          image: data,
+          fileName: file.name,
+        });
+
+        if (onValueChange) {
+          onValueChange({
+            image: data,
+            file,
+          });
+        }
+      }
+
+      if (onInput) {
+        onInput(e);
+      }
+    },
+    [onInput, onValueChange],
+  );
+
+  const onRemove = useCallback(() => {
+    setState({
+      image: '',
       fileName: '',
     });
 
-    const onInputChange = useCallback(
-      (e: FormEvent<HTMLInputElement>) => {
-        e.preventDefault();
-
-        const files = e.currentTarget.files;
-
-        if (files?.length) {
-          const file = files[0];
-
-          if (!file) {
-            return;
-          }
-
-          const data = URL.createObjectURL(file);
-
-          setState({
-            image: data,
-            fileName: file.name,
-          });
-
-          if (onValueChange) {
-            onValueChange({
-              image: data,
-              file,
-            });
-          }
-        }
-
-        if (onInput) {
-          onInput(e);
-        }
-      },
-      [onInput, onValueChange],
-    );
-
-    const onRemove = useCallback(() => {
-      setState({
-        image: '',
-        fileName: '',
-      });
-
-      if (localRef.current) {
-        localRef.current.value = '';
-      }
-
-      if (onClear) {
-        onClear();
-      }
-    }, [onClear]);
-
-    const imageRemoved: MouseEventHandler = useCallback(
-      (e) => {
-        e.preventDefault();
-
-        onRemove();
-      },
-      [onRemove],
-    );
-
-    const setRef = useCallback(
-      (input: HTMLInputElement) => {
-        localRef.current = input;
-
-        if (typeof forwardedRef === 'function') {
-          forwardedRef(localRef.current);
-        }
-      },
-      [forwardedRef],
-    );
-
-    useEffect(() => {
-      setState((state) => ({ ...state, image }));
-    }, [image]);
-
-    useEffect(() => {
-      if (!image) {
-        onRemove();
-      }
-    }, [image, onRemove]);
-
-    const Input = () => (
-      <input
-        {...props}
-        className={cn('hidden', props.className)}
-        ref={setRef}
-        type={'file'}
-        onInput={onInputChange}
-        accept="image/*"
-        aria-labelledby={'image-upload-input'}
-      />
-    );
-
-    if (!visible) {
-      return <Input />;
+    if (localRef.current) {
+      localRef.current.value = '';
     }
 
-    return (
-      <label
-        id={'image-upload-input'}
-<<<<<<< HEAD
-        className={`border-input bg-background ring-primary ring-offset-background placeholder:text-muted-foreground focus-visible:ring-ring relative flex h-10 w-full cursor-pointer rounded-md border border-dashed px-3 py-2 text-sm ring-offset-2 transition-all outline-none file:border-0 file:bg-transparent file:text-sm file:font-medium focus:ring-2 focus-visible:ring-2 focus-visible:ring-offset-2 focus-visible:outline-none disabled:cursor-not-allowed disabled:opacity-50`}
-=======
-        className={`border-input bg-background ring-primary ring-offset-background placeholder:text-muted-foreground focus-visible:ring-ring relative flex h-10 w-full cursor-pointer rounded-md border border-dashed px-3 py-2 text-sm ring-offset-2 outline-hidden transition-all file:border-0 file:bg-transparent file:text-sm file:font-medium focus:ring-2 focus-visible:ring-2 focus-visible:ring-offset-2 focus-visible:outline-hidden disabled:cursor-not-allowed disabled:opacity-50`}
->>>>>>> f8fda555
-      >
-        <Input />
+    if (onClear) {
+      onClear();
+    }
+  }, [onClear]);
 
-        <div className={'flex items-center space-x-4'}>
-          <div className={'flex'}>
-            <If condition={!state.image}>
-              <UploadCloud className={'text-muted-foreground h-5'} />
-            </If>
+  const imageRemoved: MouseEventHandler = useCallback(
+    (e) => {
+      e.preventDefault();
 
-            <If condition={state.image}>
-              <Image
-                loading={'lazy'}
-                style={{
-                  width: IMAGE_SIZE,
-                  height: IMAGE_SIZE,
-                }}
-                className={'object-contain'}
-                width={IMAGE_SIZE}
-                height={IMAGE_SIZE}
-                src={state.image!}
-                alt={props.alt ?? ''}
-              />
-            </If>
-          </div>
+      onRemove();
+    },
+    [onRemove],
+  );
 
+  const setRef = useCallback(
+    (input: HTMLInputElement) => {
+      localRef.current = input;
+
+      if (typeof forwardedRef === 'function') {
+        forwardedRef(localRef.current);
+      }
+    },
+    [forwardedRef],
+  );
+
+  useEffect(() => {
+    setState((state) => ({ ...state, image }));
+  }, [image]);
+
+  useEffect(() => {
+    if (!image) {
+      onRemove();
+    }
+  }, [image, onRemove]);
+
+  const Input = () => (
+    <input
+      {...props}
+      className={cn('hidden', props.className)}
+      ref={setRef}
+      type={'file'}
+      onInput={onInputChange}
+      accept="image/*"
+      aria-labelledby={'image-upload-input'}
+    />
+  );
+
+  if (!visible) {
+    return <Input />;
+  }
+
+  return (
+    <label
+      id={'image-upload-input'}
+      className={`border-input bg-background ring-primary ring-offset-background placeholder:text-muted-foreground focus-visible:ring-ring relative flex h-10 w-full cursor-pointer rounded-md border border-dashed px-3 py-2 text-sm ring-offset-2 outline-hidden transition-all file:border-0 file:bg-transparent file:text-sm file:font-medium focus:ring-2 focus-visible:ring-2 focus-visible:ring-offset-2 focus-visible:outline-hidden disabled:cursor-not-allowed disabled:opacity-50`}
+    >
+      <Input />
+
+      <div className={'flex items-center space-x-4'}>
+        <div className={'flex'}>
           <If condition={!state.image}>
-            <div className={'flex flex-auto'}>
-              <Label className={'cursor-pointer text-xs'}>{children}</Label>
-            </div>
+            <UploadCloud className={'text-muted-foreground h-5'} />
           </If>
 
           <If condition={state.image}>
-            <div className={'flex flex-auto'}>
-              <If
-                condition={state.fileName}
-                fallback={
-                  <Label className={'cursor-pointer truncate text-xs'}>
-                    {children}
-                  </Label>
-                }
-              >
-                <Label className={'truncate text-xs'}>{state.fileName}</Label>
-              </If>
-            </div>
-          </If>
-
-          <If condition={state.image}>
-            <Button
-              size={'icon'}
-              className={'h-5! w-5!'}
-              onClick={imageRemoved}
-            >
-              <X className="h-4" />
-            </Button>
+            <Image
+              loading={'lazy'}
+              style={{
+                width: IMAGE_SIZE,
+                height: IMAGE_SIZE,
+              }}
+              className={'object-contain'}
+              width={IMAGE_SIZE}
+              height={IMAGE_SIZE}
+              src={state.image!}
+              alt={props.alt ?? ''}
+            />
           </If>
         </div>
-      </label>
-    );
-  };+
+        <If condition={!state.image}>
+          <div className={'flex flex-auto'}>
+            <Label className={'cursor-pointer text-xs'}>{children}</Label>
+          </div>
+        </If>
+
+        <If condition={state.image}>
+          <div className={'flex flex-auto'}>
+            <If
+              condition={state.fileName}
+              fallback={
+                <Label className={'cursor-pointer truncate text-xs'}>
+                  {children}
+                </Label>
+              }
+            >
+              <Label className={'truncate text-xs'}>{state.fileName}</Label>
+            </If>
+          </div>
+        </If>
+
+        <If condition={state.image}>
+          <Button size={'icon'} className={'h-5! w-5!'} onClick={imageRemoved}>
+            <X className="h-4" />
+          </Button>
+        </If>
+      </div>
+    </label>
+  );
+};