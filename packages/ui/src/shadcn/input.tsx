--- conflicted
+++ resolved
@@ -13,11 +13,7 @@
     <input
       type={type}
       className={cn(
-<<<<<<< HEAD
-        'border-input placeholder:text-muted-foreground focus-visible:ring-ring flex h-9 w-full rounded-md border bg-transparent px-3 py-1 text-sm shadow-sm transition-colors file:border-0 file:bg-transparent file:text-sm file:font-medium focus-visible:ring-1 focus-visible:outline-none disabled:cursor-not-allowed disabled:opacity-50',
-=======
         'border-input file:text-foreground hover:border-ring/50 placeholder:text-muted-foreground focus-visible:ring-ring flex h-9 w-full rounded-md border bg-transparent px-3 py-1 text-base shadow-2xs transition-colors file:border-0 file:bg-transparent file:text-sm file:font-medium focus-visible:ring-1 focus-visible:outline-hidden disabled:cursor-not-allowed disabled:opacity-50 md:text-sm',
->>>>>>> f8fda555
         className,
       )}
       {...props}
