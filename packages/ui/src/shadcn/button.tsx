--- conflicted
+++ resolved
@@ -7,24 +7,11 @@
 import { cn } from '../lib/utils';
 
 const buttonVariants = cva(
-<<<<<<< HEAD
-  'focus-visible:ring-ring inline-flex items-center justify-center rounded-md text-sm font-medium whitespace-nowrap transition-colors focus-visible:ring-1 focus-visible:outline-none disabled:pointer-events-none disabled:opacity-50',
-=======
   'focus-visible:ring-ring inline-flex items-center justify-center rounded-md text-sm font-medium whitespace-nowrap transition-colors focus-visible:ring-1 focus-visible:outline-hidden disabled:pointer-events-none disabled:opacity-50',
->>>>>>> f8fda555
   {
     variants: {
       variant: {
         default:
-<<<<<<< HEAD
-          'bg-primary text-primary-foreground hover:bg-primary/90 shadow',
-        destructive:
-          'bg-destructive text-destructive-foreground hover:bg-destructive/90 shadow-sm',
-        outline:
-          'border-input bg-background hover:bg-accent hover:text-accent-foreground border shadow-sm',
-        secondary:
-          'bg-secondary text-secondary-foreground hover:bg-secondary/80 shadow-sm',
-=======
           'bg-primary text-primary-foreground hover:bg-primary/90 shadow-xs',
         destructive:
           'bg-destructive text-destructive-foreground hover:bg-destructive/90 shadow-xs',
@@ -32,7 +19,6 @@
           'border-input bg-background hover:bg-accent hover:text-accent-foreground border shadow-xs',
         secondary:
           'bg-secondary text-secondary-foreground hover:bg-secondary/80 shadow-xs',
->>>>>>> f8fda555
         ghost: 'hover:bg-accent hover:text-accent-foreground',
         link: 'decoration-primary underline-offset-4 hover:underline',
       },
