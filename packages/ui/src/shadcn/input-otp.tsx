--- conflicted
+++ resolved
@@ -45,11 +45,7 @@
   return (
     <div
       className={cn(
-<<<<<<< HEAD
-        'border-input relative flex h-9 w-9 items-center justify-center border-y border-r text-sm shadow-sm transition-all first:rounded-l-md first:border-l last:rounded-r-md',
-=======
         'border-input relative flex h-9 w-9 items-center justify-center border-y border-r text-sm shadow-xs transition-all first:rounded-l-md first:border-l last:rounded-r-md',
->>>>>>> f8fda555
         isActive && 'ring-ring z-10 ring-1',
         className,
       )}
