'use client';

import * as React from 'react';

import * as ProgressPrimitive from '@radix-ui/react-progress';

import { cn } from '../lib/utils';

const Progress: React.FC<
  React.ComponentProps<typeof ProgressPrimitive.Root>
> = ({ className, value, ...props }) => (
  <ProgressPrimitive.Root
    className={cn(
      'bg-primary/20 relative h-2 w-full overflow-hidden rounded-full',
      className,
    )}
    {...props}
  >
    <ProgressPrimitive.Indicator
      className="bg-primary h-full w-full flex-1 transition-all"
<<<<<<< HEAD
      style={{ transform: `translateX(-${100 - (value ? value : 0)}%)` }}
=======
      style={{ transform: `translateX(-${100 - (value ?? 0)}%)` }}
>>>>>>> f8fda555
    />
  </ProgressPrimitive.Root>
);

Progress.displayName = ProgressPrimitive.Root.displayName;

export { Progress };<|MERGE_RESOLUTION|>--- conflicted
+++ resolved
@@ -18,11 +18,7 @@
   >
     <ProgressPrimitive.Indicator
       className="bg-primary h-full w-full flex-1 transition-all"
-<<<<<<< HEAD
-      style={{ transform: `translateX(-${100 - (value ? value : 0)}%)` }}
-=======
       style={{ transform: `translateX(-${100 - (value ?? 0)}%)` }}
->>>>>>> f8fda555
     />
   </ProgressPrimitive.Root>
 );
