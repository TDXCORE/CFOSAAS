--- conflicted
+++ resolved
@@ -25,11 +25,7 @@
   return (
     <RadioGroupPrimitive.Item
       className={cn(
-<<<<<<< HEAD
-        'border-primary text-primary focus-visible:ring-ring aspect-square h-4 w-4 rounded-full border shadow focus:outline-none focus-visible:ring-1 disabled:cursor-not-allowed disabled:opacity-50',
-=======
         'border-primary text-primary focus-visible:ring-ring aspect-square h-4 w-4 rounded-full border shadow-xs focus:outline-hidden focus-visible:ring-1 disabled:cursor-not-allowed disabled:opacity-50',
->>>>>>> f8fda555
         className,
       )}
       {...props}
