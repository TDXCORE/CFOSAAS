'use client';

import * as React from 'react';

import {
  CaretSortIcon,
  CheckIcon,
  ChevronDownIcon,
  ChevronUpIcon,
} from '@radix-ui/react-icons';
import * as SelectPrimitive from '@radix-ui/react-select';

import { cn } from '../lib/utils';

const Select = SelectPrimitive.Root;

const SelectGroup = SelectPrimitive.Group;

const SelectValue = SelectPrimitive.Value;

const SelectTrigger: React.FC<
  React.ComponentPropsWithRef<typeof SelectPrimitive.Trigger>
> = ({ className, children, ...props }) => (
  <SelectPrimitive.Trigger
    className={cn(
<<<<<<< HEAD
      'border-input ring-offset-background placeholder:text-muted-foreground focus:ring-ring flex h-9 w-full items-center justify-between rounded-md border bg-transparent px-3 py-2 text-sm whitespace-nowrap shadow-sm focus:ring-1 focus:outline-none disabled:cursor-not-allowed disabled:opacity-50 [&>span]:line-clamp-1',
=======
      'border-input ring-offset-background placeholder:text-muted-foreground focus:ring-ring flex h-9 w-full items-center justify-between rounded-md border bg-transparent px-3 py-2 text-sm whitespace-nowrap shadow-2xs focus:ring-1 focus:outline-hidden disabled:cursor-not-allowed disabled:opacity-50 [&>span]:line-clamp-1',
>>>>>>> f8fda555
      className,
    )}
    {...props}
  >
    {children}
    <SelectPrimitive.Icon asChild>
      <CaretSortIcon className="h-4 w-4 opacity-50" />
    </SelectPrimitive.Icon>
  </SelectPrimitive.Trigger>
);
SelectTrigger.displayName = SelectPrimitive.Trigger.displayName;

const SelectScrollUpButton: React.FC<
  React.ComponentPropsWithRef<typeof SelectPrimitive.ScrollUpButton>
> = ({ className, ...props }) => (
  <SelectPrimitive.ScrollUpButton
    className={cn(
      'flex cursor-default items-center justify-center py-1',
      className,
    )}
    {...props}
  >
    <ChevronUpIcon />
  </SelectPrimitive.ScrollUpButton>
);
SelectScrollUpButton.displayName = SelectPrimitive.ScrollUpButton.displayName;

const SelectScrollDownButton: React.FC<
  React.ComponentPropsWithRef<typeof SelectPrimitive.ScrollDownButton>
> = ({ className, ...props }) => (
  <SelectPrimitive.ScrollDownButton
    className={cn(
      'flex cursor-default items-center justify-center py-1',
      className,
    )}
    {...props}
  >
    <ChevronDownIcon />
  </SelectPrimitive.ScrollDownButton>
);
SelectScrollDownButton.displayName =
  SelectPrimitive.ScrollDownButton.displayName;

const SelectContent: React.FC<
  React.ComponentPropsWithoutRef<typeof SelectPrimitive.Content>
> = ({ className, children, position = 'popper', ...props }) => (
  <SelectPrimitive.Portal>
    <SelectPrimitive.Content
      className={cn(
        'bg-popover text-popover-foreground data-[state=open]:animate-in data-[state=closed]:animate-out data-[state=closed]:fade-out-0 data-[state=open]:fade-in-0 data-[state=closed]:zoom-out-95 data-[state=open]:zoom-in-95 data-[side=bottom]:slide-in-from-top-2 data-[side=left]:slide-in-from-right-2 data-[side=right]:slide-in-from-left-2 data-[side=top]:slide-in-from-bottom-2 relative z-50 max-h-96 min-w-[8rem] overflow-hidden rounded-md border shadow-md',
        position === 'popper' &&
          'data-[side=bottom]:translate-y-1 data-[side=left]:-translate-x-1 data-[side=right]:translate-x-1 data-[side=top]:-translate-y-1',
        className,
      )}
      position={position}
      {...props}
    >
      <SelectScrollUpButton />
      <SelectPrimitive.Viewport
        className={cn(
          'p-1',
          position === 'popper' &&
            'h-[var(--radix-select-trigger-height)] w-full min-w-[var(--radix-select-trigger-width)]',
        )}
      >
        {children}
      </SelectPrimitive.Viewport>
      <SelectScrollDownButton />
    </SelectPrimitive.Content>
  </SelectPrimitive.Portal>
);
SelectContent.displayName = SelectPrimitive.Content.displayName;

const SelectLabel: React.FC<
  React.ComponentPropsWithRef<typeof SelectPrimitive.Label>
> = ({ className, ...props }) => (
  <SelectPrimitive.Label
    className={cn('px-2 py-1.5 text-sm font-semibold', className)}
    {...props}
  />
);
SelectLabel.displayName = SelectPrimitive.Label.displayName;

const SelectItem: React.FC<
  React.ComponentPropsWithRef<typeof SelectPrimitive.Item>
> = ({ className, children, ...props }) => (
  <SelectPrimitive.Item
    className={cn(
<<<<<<< HEAD
      'focus:bg-accent focus:text-accent-foreground relative flex w-full cursor-default items-center rounded-sm py-1.5 pr-8 pl-2 text-sm outline-none select-none data-[disabled]:pointer-events-none data-[disabled]:opacity-50',
=======
      'focus:bg-accent focus:text-accent-foreground relative flex w-full cursor-default items-center rounded-xs py-1.5 pr-8 pl-2 text-sm outline-hidden select-none data-disabled:pointer-events-none data-disabled:opacity-50',
>>>>>>> f8fda555
      className,
    )}
    {...props}
  >
    <span className="absolute right-2 flex h-3.5 w-3.5 items-center justify-center">
      <SelectPrimitive.ItemIndicator>
        <CheckIcon className="h-4 w-4" />
      </SelectPrimitive.ItemIndicator>
    </span>
    <SelectPrimitive.ItemText>{children}</SelectPrimitive.ItemText>
  </SelectPrimitive.Item>
);
SelectItem.displayName = SelectPrimitive.Item.displayName;

const SelectSeparator: React.FC<
  React.ComponentPropsWithRef<typeof SelectPrimitive.Separator>
> = ({ className, ...props }) => (
  <SelectPrimitive.Separator
    className={cn('bg-muted -mx-1 my-1 h-px', className)}
    {...props}
  />
);
SelectSeparator.displayName = SelectPrimitive.Separator.displayName;

export {
  Select,
  SelectGroup,
  SelectValue,
  SelectTrigger,
  SelectContent,
  SelectLabel,
  SelectItem,
  SelectSeparator,
  SelectScrollUpButton,
  SelectScrollDownButton,
};<|MERGE_RESOLUTION|>--- conflicted
+++ resolved
@@ -23,11 +23,7 @@
 > = ({ className, children, ...props }) => (
   <SelectPrimitive.Trigger
     className={cn(
-<<<<<<< HEAD
-      'border-input ring-offset-background placeholder:text-muted-foreground focus:ring-ring flex h-9 w-full items-center justify-between rounded-md border bg-transparent px-3 py-2 text-sm whitespace-nowrap shadow-sm focus:ring-1 focus:outline-none disabled:cursor-not-allowed disabled:opacity-50 [&>span]:line-clamp-1',
-=======
       'border-input ring-offset-background placeholder:text-muted-foreground focus:ring-ring flex h-9 w-full items-center justify-between rounded-md border bg-transparent px-3 py-2 text-sm whitespace-nowrap shadow-2xs focus:ring-1 focus:outline-hidden disabled:cursor-not-allowed disabled:opacity-50 [&>span]:line-clamp-1',
->>>>>>> f8fda555
       className,
     )}
     {...props}
@@ -116,11 +112,7 @@
 > = ({ className, children, ...props }) => (
   <SelectPrimitive.Item
     className={cn(
-<<<<<<< HEAD
-      'focus:bg-accent focus:text-accent-foreground relative flex w-full cursor-default items-center rounded-sm py-1.5 pr-8 pl-2 text-sm outline-none select-none data-[disabled]:pointer-events-none data-[disabled]:opacity-50',
-=======
       'focus:bg-accent focus:text-accent-foreground relative flex w-full cursor-default items-center rounded-xs py-1.5 pr-8 pl-2 text-sm outline-hidden select-none data-disabled:pointer-events-none data-disabled:opacity-50',
->>>>>>> f8fda555
       className,
     )}
     {...props}
