--- conflicted
+++ resolved
@@ -5,28 +5,16 @@
 import { cn } from '../lib/utils';
 
 const badgeVariants = cva(
-<<<<<<< HEAD
-  'focus:ring-ring inline-flex items-center rounded-md border px-2.5 py-0.5 text-xs font-semibold transition-colors focus:ring-2 focus:ring-offset-2 focus:outline-none',
-=======
   'focus:ring-ring inline-flex items-center rounded-md border px-2.5 py-0.5 text-xs font-semibold transition-colors focus:ring-2 focus:ring-offset-2 focus:outline-hidden',
->>>>>>> f8fda555
   {
     variants: {
       variant: {
         default:
-<<<<<<< HEAD
-          'bg-primary text-primary-foreground hover:bg-primary/80 border-transparent shadow',
-        secondary:
-          'bg-secondary text-secondary-foreground hover:bg-secondary/80 border-transparent',
-        destructive:
-          'bg-destructive text-destructive-foreground hover:bg-destructive/80 border-transparent shadow',
-=======
           'bg-primary text-primary-foreground hover:bg-primary/80 border-transparent shadow-xs',
         secondary:
           'bg-secondary text-secondary-foreground hover:bg-secondary/80 border-transparent',
         destructive:
           'bg-destructive text-destructive-foreground hover:bg-destructive/80 border-transparent shadow-xs',
->>>>>>> f8fda555
         outline: 'text-foreground',
         success:
           'border-transparent bg-green-50 text-green-500 hover:bg-green-50 dark:bg-green-500/20 dark:hover:bg-green-500/20',
